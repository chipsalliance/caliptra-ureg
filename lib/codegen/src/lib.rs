--- conflicted
+++ resolved
@@ -376,20 +376,16 @@
         let access_expr = quote! {
             (self.0 >> #position) & #mask
         };
-<<<<<<< HEAD
         let comment = field
             .comment
             .replace("<br>", "\n")
             .trim_start_matches('!')
             .to_string();
-=======
-        let comment = &field.comment.replace("<br>", "\n");
         let doc_tokens = if comment.is_empty() {
             quote! {}
         } else {
             quote! { #[doc = #comment] }
         };
->>>>>>> 33d24a60
         if field.ty.can_read() {
             read_val_tokens.extend(quote! {
                 #doc_tokens
